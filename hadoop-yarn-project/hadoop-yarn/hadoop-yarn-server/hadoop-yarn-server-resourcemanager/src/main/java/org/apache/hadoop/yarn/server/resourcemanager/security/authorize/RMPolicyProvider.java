--- conflicted
+++ resolved
@@ -45,17 +45,6 @@
     new Service(
         YarnConfiguration.YARN_SECURITY_SERVICE_AUTHORIZATION_APPLICATIONCLIENT_PROTOCOL, 
         ApplicationClientProtocolPB.class),
-<<<<<<< HEAD
-    new Service(
-        YarnConfiguration.YARN_SECURITY_SERVICE_AUTHORIZATION_APPLICATIONMASTER_PROTOCOL, 
-        ApplicationMasterProtocolPB.class),
-    new Service(
-        YarnConfiguration.YARN_SECURITY_SERVICE_AUTHORIZATION_RESOURCEMANAGER_ADMINISTRATION_PROTOCOL, 
-        ResourceManagerAdministrationProtocolPB.class),
-    new Service(
-        YarnConfiguration.YARN_SECURITY_SERVICE_AUTHORIZATION_CONTAINER_MANAGEMENT_PROTOCOL, 
-        ContainerManagementProtocolPB.class),
-=======
     new Service(
         YarnConfiguration.YARN_SECURITY_SERVICE_AUTHORIZATION_APPLICATIONMASTER_PROTOCOL, 
         ApplicationMasterProtocolPB.class),
@@ -68,7 +57,6 @@
     new Service(
         CommonConfigurationKeys.SECURITY_HA_SERVICE_PROTOCOL_ACL,
         HAServiceProtocol.class),
->>>>>>> fedc8a80
   };
 
   @Override
