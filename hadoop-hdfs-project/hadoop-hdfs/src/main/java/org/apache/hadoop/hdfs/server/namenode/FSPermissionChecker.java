/**
 * Licensed to the Apache Software Foundation (ASF) under one
 * or more contributor license agreements.  See the NOTICE file
 * distributed with this work for additional information
 * regarding copyright ownership.  The ASF licenses this file
 * to you under the Apache License, Version 2.0 (the
 * "License"); you may not use this file except in compliance
 * with the License.  You may obtain a copy of the License at
 *
 *     http://www.apache.org/licenses/LICENSE-2.0
 *
 * Unless required by applicable law or agreed to in writing, software
 * distributed under the License is distributed on an "AS IS" BASIS,
 * WITHOUT WARRANTIES OR CONDITIONS OF ANY KIND, either express or implied.
 * See the License for the specific language governing permissions and
 * limitations under the License.
 */
package org.apache.hadoop.hdfs.server.namenode;

import java.io.IOException;
import java.util.ArrayList;
import java.util.Collection;
import java.util.List;
import java.util.Stack;

import com.google.common.base.Preconditions;
import org.apache.commons.logging.Log;
import org.apache.commons.logging.LogFactory;
import org.apache.hadoop.fs.FSExceptionMessages;
import org.apache.hadoop.fs.ParentNotDirectoryException;
import org.apache.hadoop.fs.permission.AclEntryScope;
import org.apache.hadoop.fs.permission.AclEntryType;
import org.apache.hadoop.fs.permission.FsAction;
import org.apache.hadoop.fs.permission.FsPermission;
import org.apache.hadoop.hdfs.DFSUtil;
import org.apache.hadoop.hdfs.protocol.UnresolvedPathException;
import org.apache.hadoop.hdfs.server.namenode.INodeAttributeProvider.AccessControlEnforcer;
import org.apache.hadoop.hdfs.util.ReadOnlyList;
import org.apache.hadoop.security.AccessControlException;
import org.apache.hadoop.security.UserGroupInformation;
import org.apache.hadoop.util.StringInterner;

/** 
 * Class that helps in checking file system permission.
 * The state of this class need not be synchronized as it has data structures that
 * are read-only.
 * 
 * Some of the helper methods are gaurded by {@link FSNamesystem#readLock()}.
 */
class FSPermissionChecker implements AccessControlEnforcer {
  static final Log LOG = LogFactory.getLog(UserGroupInformation.class);

  private static String getPath(byte[][] components, int start, int end) {
    return DFSUtil.byteArray2PathString(components, start, end - start + 1);
  }

  /** @return a string for throwing {@link AccessControlException} */
  private String toAccessControlString(INodeAttributes inodeAttrib, String path,
      FsAction access) {
    return toAccessControlString(inodeAttrib, path, access, false);
  }

  /** @return a string for throwing {@link AccessControlException} */
  private String toAccessControlString(INodeAttributes inodeAttrib,
      String path, FsAction access, boolean deniedFromAcl) {
    StringBuilder sb = new StringBuilder("Permission denied: ")
      .append("user=").append(getUser()).append(", ")
      .append("access=").append(access).append(", ")
      .append("inode=\"").append(path).append("\":")
      .append(inodeAttrib.getUserName()).append(':')
      .append(inodeAttrib.getGroupName()).append(':')
      .append(inodeAttrib.isDirectory() ? 'd' : '-')
      .append(inodeAttrib.getFsPermission());
    if (deniedFromAcl) {
      sb.append("+");
    }
    return sb.toString();
  }

  private final String fsOwner;
  private final String supergroup;
  private final UserGroupInformation callerUgi;

  private final String user;
  private final Collection<String> groups;
  private final boolean isSuper;
  private final INodeAttributeProvider attributeProvider;


  FSPermissionChecker(String fsOwner, String supergroup,
      UserGroupInformation callerUgi,
      INodeAttributeProvider attributeProvider) {
    this.fsOwner = fsOwner;
    this.supergroup = supergroup;
    this.callerUgi = callerUgi;
    this.groups = callerUgi.getGroups();
    user = callerUgi.getShortUserName();
    isSuper = user.equals(fsOwner) || groups.contains(supergroup);
    this.attributeProvider = attributeProvider;
  }

  public boolean isMemberOfGroup(String group) {
    return groups.contains(group);
  }

  public String getUser() {
    return user;
  }

  public boolean isSuperUser() {
    return isSuper;
  }

  public INodeAttributeProvider getAttributesProvider() {
    return attributeProvider;
  }

  private AccessControlEnforcer getAccessControlEnforcer() {
    return (attributeProvider != null)
        ? attributeProvider.getExternalAccessControlEnforcer(this) : this;
  }

  /**
   * Verify if the caller has the required permission. This will result into 
   * an exception if the caller is not allowed to access the resource.
   */
  public void checkSuperuserPrivilege()
      throws AccessControlException {
    if (!isSuperUser()) {
      throw new AccessControlException("Access denied for user " 
          + getUser() + ". Superuser privilege is required");
    }
  }
  
  /**
   * Check whether current user have permissions to access the path.
   * Traverse is always checked.
   *
   * Parent path means the parent directory for the path.
   * Ancestor path means the last (the closest) existing ancestor directory
   * of the path.
   * Note that if the parent path exists,
   * then the parent path and the ancestor path are the same.
   *
   * For example, suppose the path is "/foo/bar/baz".
   * No matter baz is a file or a directory,
   * the parent path is "/foo/bar".
   * If bar exists, then the ancestor path is also "/foo/bar".
   * If bar does not exist and foo exists,
   * then the ancestor path is "/foo".
   * Further, if both foo and bar do not exist,
   * then the ancestor path is "/".
   *
   * @param doCheckOwner Require user to be the owner of the path?
   * @param ancestorAccess The access required by the ancestor of the path.
   * @param parentAccess The access required by the parent of the path.
   * @param access The access required by the path.
   * @param subAccess If path is a directory,
   * it is the access required of the path and all the sub-directories.
   * If path is not a directory, there is no effect.
   * @param ignoreEmptyDir Ignore permission checking for empty directory?
   * @throws AccessControlException
   * 
   * Guarded by {@link FSNamesystem#readLock()}
   * Caller of this method must hold that lock.
   */
  void checkPermission(INodesInPath inodesInPath, boolean doCheckOwner,
      FsAction ancestorAccess, FsAction parentAccess, FsAction access,
      FsAction subAccess, boolean ignoreEmptyDir)
      throws AccessControlException {
    if (LOG.isDebugEnabled()) {
      LOG.debug("ACCESS CHECK: " + this
          + ", doCheckOwner=" + doCheckOwner
          + ", ancestorAccess=" + ancestorAccess
          + ", parentAccess=" + parentAccess
          + ", access=" + access
          + ", subAccess=" + subAccess
          + ", ignoreEmptyDir=" + ignoreEmptyDir);
    }
    // check if (parentAccess != null) && file exists, then check sb
    // If resolveLink, the check is performed on the link target.
    final int snapshotId = inodesInPath.getPathSnapshotId();
    final INode[] inodes = inodesInPath.getINodesArray();
    final INodeAttributes[] inodeAttrs = new INodeAttributes[inodes.length];
    final byte[][] components = inodesInPath.getPathComponents();
    for (int i = 0; i < inodes.length && inodes[i] != null; i++) {
      inodeAttrs[i] = getINodeAttrs(components, i, inodes[i], snapshotId);
    }

    String path = inodesInPath.getPath();
    int ancestorIndex = inodes.length - 2;

    AccessControlEnforcer enforcer = getAccessControlEnforcer();
    enforcer.checkPermission(fsOwner, supergroup, callerUgi, inodeAttrs, inodes,
        components, snapshotId, path, ancestorIndex, doCheckOwner,
        ancestorAccess, parentAccess, access, subAccess, ignoreEmptyDir);
  }

  /**
   * Check permission only for the given inode (not checking the children's
   * access).
   *
   * @param inode the inode to check.
   * @param snapshotId the snapshot id.
   * @param access the target access.
   * @throws AccessControlException
   */
  void checkPermission(INode inode, int snapshotId, FsAction access)
      throws AccessControlException {
    try {
      byte[][] localComponents = {inode.getLocalNameBytes()};
      INodeAttributes[] iNodeAttr = {inode.getSnapshotINode(snapshotId)};
      AccessControlEnforcer enforcer = getAccessControlEnforcer();
      enforcer.checkPermission(
          fsOwner, supergroup, callerUgi,
          iNodeAttr, // single inode attr in the array
          new INode[]{inode}, // single inode in the array
          localComponents, snapshotId,
          null, -1, // this will skip checkTraverse() because
          // not checking ancestor here
          false, null, null,
          access, // the target access to be checked against the inode
          null, // passing null sub access avoids checking children
          false);
    } catch (AccessControlException ace) {
      throw new AccessControlException(
          toAccessControlString(inode, inode.getFullPathName(), access));
    }
  }

  @Override
  public void checkPermission(String fsOwner, String supergroup,
      UserGroupInformation callerUgi, INodeAttributes[] inodeAttrs,
      INode[] inodes, byte[][] components, int snapshotId, String path,
      int ancestorIndex, boolean doCheckOwner, FsAction ancestorAccess,
      FsAction parentAccess, FsAction access, FsAction subAccess,
      boolean ignoreEmptyDir)
      throws AccessControlException {
    for(; ancestorIndex >= 0 && inodes[ancestorIndex] == null;
        ancestorIndex--);

    try {
      checkTraverse(inodeAttrs, inodes, components, ancestorIndex);
    } catch (UnresolvedPathException | ParentNotDirectoryException ex) {
      // must tunnel these exceptions out to avoid breaking interface for
      // external enforcer
      throw new TraverseAccessControlException(ex);
    }

    final INodeAttributes last = inodeAttrs[inodeAttrs.length - 1];
    if (parentAccess != null && parentAccess.implies(FsAction.WRITE)
        && inodeAttrs.length > 1 && last != null) {
      checkStickyBit(inodeAttrs, components, inodeAttrs.length - 2);
    }
    if (ancestorAccess != null && inodeAttrs.length > 1) {
      check(inodeAttrs, components, ancestorIndex, ancestorAccess);
    }
    if (parentAccess != null && inodeAttrs.length > 1) {
      check(inodeAttrs, components, inodeAttrs.length - 2, parentAccess);
    }
    if (access != null) {
      check(inodeAttrs, components, inodeAttrs.length - 1, access);
    }
    if (subAccess != null) {
      INode rawLast = inodes[inodeAttrs.length - 1];
      checkSubAccess(components, inodeAttrs.length - 1, rawLast,
          snapshotId, subAccess, ignoreEmptyDir);
    }
    if (doCheckOwner) {
      checkOwner(inodeAttrs, components, inodeAttrs.length - 1);
    }
  }

  private INodeAttributes getINodeAttrs(byte[][] pathByNameArr, int pathIdx,
      INode inode, int snapshotId) {
    INodeAttributes inodeAttrs = inode.getSnapshotINode(snapshotId);
    if (getAttributesProvider() != null) {
      String[] elements = new String[pathIdx + 1];
<<<<<<< HEAD
      for (int i = 0; i < elements.length; i++) {
        if (i == 0 && pathByNameArr[i] == null) {
          // Assign an empty string for the root inode null path component
          elements[i] = StringInterner.weakIntern("");
        } else {
=======
      /**
       * {@link INode#getPathComponents(String)} returns a null component
       * for the root only path "/". Assign an empty string if so.
       */
      if (pathByNameArr.length == 1 && pathByNameArr[0] == null) {
        elements[0] = "";
      } else {
        for (int i = 0; i < elements.length; i++) {
>>>>>>> b2f717d9
          elements[i] = DFSUtil.bytes2String(pathByNameArr[i]);
        }
      }
      inodeAttrs = getAttributesProvider().getAttributes(elements, inodeAttrs);
    }
    return inodeAttrs;
  }

  /** Guarded by {@link FSNamesystem#readLock()} */
  private void checkOwner(INodeAttributes[] inodes, byte[][] components, int i)
      throws AccessControlException {
    if (getUser().equals(inodes[i].getUserName())) {
      return;
    }
    throw new AccessControlException(
        "Permission denied. user=" + getUser() +
        " is not the owner of inode=" + getPath(components, 0, i));
  }

  /** Guarded by {@link FSNamesystem#readLock()}
   * @throws AccessControlException
   * @throws ParentNotDirectoryException
   * @throws UnresolvedPathException
   */
  private void checkTraverse(INodeAttributes[] inodeAttrs, INode[] inodes,
      byte[][] components, int last) throws AccessControlException,
          UnresolvedPathException, ParentNotDirectoryException {
    for (int i=0; i <= last; i++) {
      checkIsDirectory(inodes[i], components, i);
      check(inodeAttrs, components, i, FsAction.EXECUTE);
    }
  }

  /** Guarded by {@link FSNamesystem#readLock()} */
  private void checkSubAccess(byte[][] components, int pathIdx,
      INode inode, int snapshotId, FsAction access, boolean ignoreEmptyDir)
      throws AccessControlException {
    if (inode == null || !inode.isDirectory()) {
      return;
    }

    // Each inode in the subtree has a level. The root inode has level 0.
    // List subINodePath tracks the inode path in the subtree during
    // traversal. The root inode is not stored because it is already in array
    // components. The list index is (level - 1).
    ArrayList<INodeDirectory> subINodePath = new ArrayList<>();

    // The stack of levels matches the stack of directory inodes.
    Stack<Integer> levels = new Stack<>();
    levels.push(0);    // Level 0 is the root

    Stack<INodeDirectory> directories = new Stack<INodeDirectory>();
    for(directories.push(inode.asDirectory()); !directories.isEmpty(); ) {
      INodeDirectory d = directories.pop();
      int level = levels.pop();
      ReadOnlyList<INode> cList = d.getChildrenList(snapshotId);
      if (!(cList.isEmpty() && ignoreEmptyDir)) {
        //TODO have to figure this out with inodeattribute provider
        INodeAttributes inodeAttr =
            getINodeAttrs(components, pathIdx, d, snapshotId);
        if (!hasPermission(inodeAttr, access)) {
          throw new AccessControlException(
              toAccessControlString(inodeAttr, d.getFullPathName(), access));
        }

        if (level > 0) {
          if (level - 1 < subINodePath.size()) {
            subINodePath.set(level - 1, d);
          } else {
            Preconditions.checkState(level - 1 == subINodePath.size());
            subINodePath.add(d);
          }
        }

        if (inodeAttr.getFsPermission().getStickyBit()) {
          for (INode child : cList) {
            INodeAttributes childInodeAttr =
                getINodeAttrs(components, pathIdx, child, snapshotId);
            if (isStickyBitViolated(inodeAttr, childInodeAttr)) {
              List<byte[]> allComponentList = new ArrayList<>();
              for (int i = 0; i <= pathIdx; ++i) {
                allComponentList.add(components[i]);
              }
              for (int i = 0; i < level; ++i) {
                allComponentList.add(subINodePath.get(i).getLocalNameBytes());
              }
              allComponentList.add(child.getLocalNameBytes());
              int index = pathIdx + level;
              byte[][] allComponents =
                  allComponentList.toArray(new byte[][]{});
              throwStickyBitException(
                  getPath(allComponents, 0, index + 1), child,
                  getPath(allComponents, 0, index), inode);
            }
          }
        }
      }

      for(INode child : cList) {
        if (child.isDirectory()) {
          directories.push(child.asDirectory());
          levels.push(level + 1);
        }
      }
    }
  }

  /** Guarded by {@link FSNamesystem#readLock()} */
  private void check(INodeAttributes[] inodes, byte[][] components, int i,
      FsAction access) throws AccessControlException {
    INodeAttributes inode = (i >= 0) ? inodes[i] : null;
    if (inode != null && !hasPermission(inode, access)) {
      throw new AccessControlException(
          toAccessControlString(inode, getPath(components, 0, i), access));
    }
  }

  // return whether access is permitted.  note it neither requires a path or
  // throws so the caller can build the path only if required for an exception.
  // very beneficial for subaccess checks!
  private boolean hasPermission(INodeAttributes inode, FsAction access) {
    if (inode == null) {
      return true;
    }
    final FsPermission mode = inode.getFsPermission();
    final AclFeature aclFeature = inode.getAclFeature();
    if (aclFeature != null) {
      // It's possible that the inode has a default ACL but no access ACL.
      int firstEntry = aclFeature.getEntryAt(0);
      if (AclEntryStatusFormat.getScope(firstEntry) == AclEntryScope.ACCESS) {
        return hasAclPermission(inode, access, mode, aclFeature);
      }
    }
    final FsAction checkAction;
    if (getUser().equals(inode.getUserName())) { //user class
      checkAction = mode.getUserAction();
    } else if (isMemberOfGroup(inode.getGroupName())) { //group class
      checkAction = mode.getGroupAction();
    } else { //other class
      checkAction = mode.getOtherAction();
    }
    return checkAction.implies(access);
  }

  /**
   * Checks requested access against an Access Control List.  This method relies
   * on finding the ACL data in the relevant portions of {@link FsPermission} and
   * {@link AclFeature} as implemented in the logic of {@link AclStorage}.  This
   * method also relies on receiving the ACL entries in sorted order.  This is
   * assumed to be true, because the ACL modification methods in
   * {@link AclTransformation} sort the resulting entries.
   *
   * More specifically, this method depends on these invariants in an ACL:
   * - The list must be sorted.
   * - Each entry in the list must be unique by scope + type + name.
   * - There is exactly one each of the unnamed user/group/other entries.
   * - The mask entry must not have a name.
   * - The other entry must not have a name.
   * - Default entries may be present, but they are ignored during enforcement.
   *
   * @param inode INodeAttributes accessed inode
   * @param snapshotId int snapshot ID
   * @param access FsAction requested permission
   * @param mode FsPermission mode from inode
   * @param aclFeature AclFeature of inode
   * @throws AccessControlException if the ACL denies permission
   */
  private boolean hasAclPermission(INodeAttributes inode,
      FsAction access, FsPermission mode, AclFeature aclFeature) {
    boolean foundMatch = false;

    // Use owner entry from permission bits if user is owner.
    if (getUser().equals(inode.getUserName())) {
      if (mode.getUserAction().implies(access)) {
        return true;
      }
      foundMatch = true;
    }

    // Check named user and group entries if user was not denied by owner entry.
    if (!foundMatch) {
      for (int pos = 0, entry; pos < aclFeature.getEntriesSize(); pos++) {
        entry = aclFeature.getEntryAt(pos);
        if (AclEntryStatusFormat.getScope(entry) == AclEntryScope.DEFAULT) {
          break;
        }
        AclEntryType type = AclEntryStatusFormat.getType(entry);
        String name = AclEntryStatusFormat.getName(entry);
        if (type == AclEntryType.USER) {
          // Use named user entry with mask from permission bits applied if user
          // matches name.
          if (getUser().equals(name)) {
            FsAction masked = AclEntryStatusFormat.getPermission(entry).and(
                mode.getGroupAction());
            if (masked.implies(access)) {
              return true;
            }
            foundMatch = true;
            break;
          }
        } else if (type == AclEntryType.GROUP) {
          // Use group entry (unnamed or named) with mask from permission bits
          // applied if user is a member and entry grants access.  If user is a
          // member of multiple groups that have entries that grant access, then
          // it doesn't matter which is chosen, so exit early after first match.
          String group = name == null ? inode.getGroupName() : name;
          if (isMemberOfGroup(group)) {
            FsAction masked = AclEntryStatusFormat.getPermission(entry).and(
                mode.getGroupAction());
            if (masked.implies(access)) {
              return true;
            }
            foundMatch = true;
          }
        }
      }
    }

    // Use other entry if user was not denied by an earlier match.
    return !foundMatch && mode.getOtherAction().implies(access);
  }

  /** Guarded by {@link FSNamesystem#readLock()} */
  private void checkStickyBit(INodeAttributes[] inodes, byte[][] components,
      int index) throws AccessControlException {
    INodeAttributes parent = inodes[index];
    if (!parent.getFsPermission().getStickyBit()) {
      return;
    }

    INodeAttributes inode = inodes[index + 1];
    if (!isStickyBitViolated(parent, inode)) {
      return;
    }

    throwStickyBitException(getPath(components, 0, index + 1), inode,
        getPath(components, 0, index), parent);
  }

  /** Return true when sticky bit is violated. */
  private boolean isStickyBitViolated(INodeAttributes parent,
                                      INodeAttributes inode) {
    // If this user is the directory owner, return
    if (parent.getUserName().equals(getUser())) {
      return false;
    }

    // if this user is the file owner, return
    if (inode.getUserName().equals(getUser())) {
      return false;
    }

    return true;
  }

  private void throwStickyBitException(
      String inodePath, INodeAttributes inode,
      String parentPath, INodeAttributes parent)
      throws AccessControlException {
    throw new AccessControlException(String.format(
        FSExceptionMessages.PERMISSION_DENIED_BY_STICKY_BIT +
            ": user=%s, path=\"%s\":%s:%s:%s%s, " +
            "parent=\"%s\":%s:%s:%s%s", user, inodePath, inode.getUserName(),
        inode.getGroupName(), inode.isDirectory() ? "d" : "-",
        inode.getFsPermission().toString(), parentPath, parent.getUserName(),
        parent.getGroupName(), parent.isDirectory() ? "d" : "-",
        parent.getFsPermission().toString()));
  }

  /**
   * Whether a cache pool can be accessed by the current context
   *
   * @param pool CachePool being accessed
   * @param access type of action being performed on the cache pool
   * @throws AccessControlException if pool cannot be accessed
   */
  public void checkPermission(CachePool pool, FsAction access)
      throws AccessControlException {
    FsPermission mode = pool.getMode();
    if (isSuperUser()) {
      return;
    }
    if (getUser().equals(pool.getOwnerName())
        && mode.getUserAction().implies(access)) {
      return;
    }
    if (isMemberOfGroup(pool.getGroupName())
        && mode.getGroupAction().implies(access)) {
      return;
    }
    if (mode.getOtherAction().implies(access)) {
      return;
    }
    throw new AccessControlException("Permission denied while accessing pool "
        + pool.getPoolName() + ": user " + getUser() + " does not have "
        + access.toString() + " permissions.");
  }

  /**
   * Verifies that all existing ancestors are directories.  If a permission
   * checker is provided then the user must have exec access.  Ancestor
   * symlinks will throw an unresolved exception, and resolveLink determines
   * if the last inode will throw an unresolved exception.  This method
   * should always be called after a path is resolved into an IIP.
   * @param pc for permission checker, null for no checking
   * @param iip path to verify
   * @param resolveLink whether last inode may be a symlink
   * @throws AccessControlException
   * @throws UnresolvedPathException
   * @throws ParentNotDirectoryException
   */
  static void checkTraverse(FSPermissionChecker pc, INodesInPath iip,
      boolean resolveLink) throws AccessControlException,
          UnresolvedPathException, ParentNotDirectoryException {
    try {
      if (pc == null || pc.isSuperUser()) {
        checkSimpleTraverse(iip);
      } else {
        pc.checkPermission(iip, false, null, null, null, null, false);
      }
    } catch (TraverseAccessControlException tace) {
      // unwrap the non-ACE (unresolved, parent not dir) exception
      // tunneled out of checker.
      tace.throwCause();
    }
    // maybe check that the last inode is a symlink
    if (resolveLink) {
      int last = iip.length() - 1;
      checkNotSymlink(iip.getINode(last), iip.getPathComponents(), last);
    }
  }

  // rudimentary permission-less directory check
  private static void checkSimpleTraverse(INodesInPath iip)
      throws UnresolvedPathException, ParentNotDirectoryException {
    byte[][] components = iip.getPathComponents();
    for (int i=0; i < iip.length() - 1; i++) {
      INode inode = iip.getINode(i);
      if (inode == null) {
        break;
      }
      checkIsDirectory(inode, components, i);
    }
  }

  private static void checkIsDirectory(INode inode, byte[][] components, int i)
      throws UnresolvedPathException, ParentNotDirectoryException {
    if (inode != null && !inode.isDirectory()) {
      checkNotSymlink(inode, components, i);
      throw new ParentNotDirectoryException(
          getPath(components, 0, i) + " (is not a directory)");
    }
  }

  private static void checkNotSymlink(INode inode, byte[][] components, int i)
      throws UnresolvedPathException {
    if (inode != null && inode.isSymlink()) {
      final int last = components.length - 1;
      final String path = getPath(components, 0, last);
      final String preceding = getPath(components, 0, i - 1);
      final String remainder = getPath(components, i + 1, last);
      final String target = inode.asSymlink().getSymlinkString();
      if (LOG.isDebugEnabled()) {
        final String link = inode.getLocalName();
        LOG.debug("UnresolvedPathException " +
            " path: " + path + " preceding: " + preceding +
            " count: " + i + " link: " + link + " target: " + target +
            " remainder: " + remainder);
      }
      throw new UnresolvedPathException(path, preceding, remainder, target);
    }
  }

  //used to tunnel non-ACE exceptions encountered during path traversal.
  //ops that create inodes are expected to throw ParentNotDirectoryExceptions.
  //the signature of other methods requires the PNDE to be thrown as an ACE.
  @SuppressWarnings("serial")
  static class TraverseAccessControlException extends AccessControlException {
    TraverseAccessControlException(IOException ioe) {
      super(ioe);
    }
    public void throwCause() throws UnresolvedPathException,
        ParentNotDirectoryException, AccessControlException {
      Throwable ioe = getCause();
      if (ioe instanceof UnresolvedPathException) {
        throw (UnresolvedPathException)ioe;
      }
      if (ioe instanceof ParentNotDirectoryException) {
        throw (ParentNotDirectoryException)ioe;
      }
      throw this;
    }
  }
}<|MERGE_RESOLUTION|>--- conflicted
+++ resolved
@@ -276,13 +276,6 @@
     INodeAttributes inodeAttrs = inode.getSnapshotINode(snapshotId);
     if (getAttributesProvider() != null) {
       String[] elements = new String[pathIdx + 1];
-<<<<<<< HEAD
-      for (int i = 0; i < elements.length; i++) {
-        if (i == 0 && pathByNameArr[i] == null) {
-          // Assign an empty string for the root inode null path component
-          elements[i] = StringInterner.weakIntern("");
-        } else {
-=======
       /**
        * {@link INode#getPathComponents(String)} returns a null component
        * for the root only path "/". Assign an empty string if so.
@@ -291,7 +284,6 @@
         elements[0] = "";
       } else {
         for (int i = 0; i < elements.length; i++) {
->>>>>>> b2f717d9
           elements[i] = DFSUtil.bytes2String(pathByNameArr[i]);
         }
       }
