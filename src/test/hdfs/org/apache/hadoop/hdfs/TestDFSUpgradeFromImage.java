--- conflicted
+++ resolved
@@ -189,10 +189,7 @@
                                   .numDataNodes(numDataNodes)
                                   .format(false)
                                   .startupOption(StartupOption.UPGRADE)
-<<<<<<< HEAD
-=======
                                   .clusterId("testClusterId")
->>>>>>> f529dfe7
                                   .build();
       cluster.waitActive();
       DistributedFileSystem dfs = (DistributedFileSystem)cluster.getFileSystem();
