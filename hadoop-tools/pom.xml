--- conflicted
+++ resolved
@@ -20,20 +20,12 @@
   <parent>
     <groupId>org.apache.hadoop</groupId>
     <artifactId>hadoop-project</artifactId>
-<<<<<<< HEAD
-    <version>2.3.0-SNAPSHOT</version>
-=======
     <version>2.4.0-SNAPSHOT</version>
->>>>>>> fedc8a80
     <relativePath>../hadoop-project</relativePath>
   </parent>
   <groupId>org.apache.hadoop</groupId>
   <artifactId>hadoop-tools</artifactId>
-<<<<<<< HEAD
-  <version>2.3.0-SNAPSHOT</version>
-=======
   <version>2.4.0-SNAPSHOT</version>
->>>>>>> fedc8a80
   <description>Apache Hadoop Tools</description>
   <name>Apache Hadoop Tools</name>
   <packaging>pom</packaging>
